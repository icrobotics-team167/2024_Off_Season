--- conflicted
+++ resolved
@@ -45,6 +45,7 @@
 
   private final SwerveSetpointGenerator setpointGenerator;
   private final SwerveSetpoint stopInXSetpoint;
+  private final double[] EMPTY_FEEDFORWARDS = new double[4];
   private SwerveSetpoint lastSetpoint;
 
   private final double maxLinearSpeedMetersPerSec;
@@ -300,20 +301,15 @@
       poseReset = false;
     }
 
-<<<<<<< HEAD
-    latestPoseEstimate = poseEstimator.getEstimatedPosition();
-    Logger.recordOutput("Swerve/Odometry/Final Position", latestPoseEstimate);
+    Logger.recordOutput("Swerve/Odometry/Final Position", poseEstimator.getEstimatedPosition());
 
     Logger.recordOutput(
         "Swerve/Repulsor trajectory",
         repulsorFieldPlanner
             .getTrajectory(
-                latestPoseEstimate.getTranslation(),
+                poseEstimator.getEstimatedPosition().getTranslation(),
                 maxLinearSpeedMetersPerSec * Robot.defaultPeriodSecs)
             .toArray(new Translation2d[0]));
-=======
-    Logger.recordOutput("Swerve/Odometry/Final Position", poseEstimator.getEstimatedPosition());
->>>>>>> 50a3bdaa
   }
 
   /**
@@ -411,7 +407,7 @@
         () ->
             followTrajectory(
                 repulsorFieldPlanner.sampleRepulsorField(
-                    latestPoseEstimate, maxLinearSpeedMetersPerSec)));
+                    poseEstimator.getEstimatedPosition(), maxLinearSpeedMetersPerSec * .75)));
   }
 
   public Command stopInX() {
