// Copyright (c) 2024 FRC 167
// https://github.com/icrobotics-team167
//
// Use of this source code is governed by an MIT-style
// license that can be found in the LICENSE file at
// the root directory of this project.

package frc.cotc.vision;

import edu.wpi.first.math.geometry.Pose3d;
import java.util.ArrayList;
import org.littletonrobotics.junction.LogTable;
import org.littletonrobotics.junction.inputs.LoggableInputs;

public interface VisionPoseEstimatorIO {
<<<<<<< HEAD
  class VisionPoseEstimatorInputs implements LoggableInputs {
    VisionPoseEstimator.PoseEstimate[] poseEstimates = new VisionPoseEstimator.PoseEstimate[0];
=======
  class VisionPoseEstimatorIOInputs implements LoggableInputs {
    public PoseEstimate[] poseEstimates = new PoseEstimate[0];
>>>>>>> 3ab38a41

    @Override
    public void toLog(LogTable table) {
      for (int i = 0; i < poseEstimates.length; i++) {
        poseEstimates[i].toLog(table, i);
      }
    }

    @Override
    public void fromLog(LogTable table) {
      poseEstimates = PoseEstimate.fromLog(table);
    }
  }

  record PoseEstimate(Pose3d estimatedPose, double timestamp, Pose3d[] tagsUsed) {
    public void toLog(LogTable table, int i) {
      table.put("PoseEstimates/" + i + "estimatedPose", estimatedPose);
      table.put("PoseEstimates/" + i + "timestamp", timestamp);
      table.put("PoseEstimates/" + i + "tagsUsed", tagsUsed);
    }

    public static PoseEstimate[] fromLog(LogTable table) {
      var entries = new ArrayList<PoseEstimate>();

      int i = 0;
      while (true) {
        var timestamp = table.get("PoseEstimates/" + i + "timestamp", -1.0);
        if (timestamp < 0) {
          break;
        }

        var estimatedPose = table.get("PoseEstimates/" + i + "estimatedPose", Pose3d.kZero);
        var tagsUsed = table.get("PoseEstimates/" + i + "tagsUsed", new Pose3d[0]);

        entries.add(new PoseEstimate(estimatedPose, timestamp, tagsUsed));
      }

      return entries.toArray(new PoseEstimate[i + 1]);
    }
  }

  default void updateInputs(VisionPoseEstimatorIOInputs inputs) {}
}<|MERGE_RESOLUTION|>--- conflicted
+++ resolved
@@ -13,13 +13,8 @@
 import org.littletonrobotics.junction.inputs.LoggableInputs;
 
 public interface VisionPoseEstimatorIO {
-<<<<<<< HEAD
-  class VisionPoseEstimatorInputs implements LoggableInputs {
-    VisionPoseEstimator.PoseEstimate[] poseEstimates = new VisionPoseEstimator.PoseEstimate[0];
-=======
   class VisionPoseEstimatorIOInputs implements LoggableInputs {
     public PoseEstimate[] poseEstimates = new PoseEstimate[0];
->>>>>>> 3ab38a41
 
     @Override
     public void toLog(LogTable table) {
